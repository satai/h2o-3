--- conflicted
+++ resolved
@@ -345,15 +345,8 @@
     } finally { if (file!=null) file.delete(); }
     // always overwrite the parameters (weights/biases)
     try {
-<<<<<<< HEAD
-      file = new File(getBasePath(), Key.make().toString());
-      FileOutputStream os = new FileOutputStream(file);
-      os.write(parameters);
-      os.close();
-=======
       file = new File(System.getProperty("java.io.tmpdir"), Key.make().toString());
       _backend.writeBytes(file, parameters);
->>>>>>> ac39407e
       _backend.loadParam(_model, file.toString());
     } catch (IOException e) {
       e.printStackTrace();
