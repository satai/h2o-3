--- conflicted
+++ resolved
@@ -158,24 +158,13 @@
       while (iter.Next(fs) && !_job.isStopping()) {
         if (ntt != null) nativetime += ntt._timeInMillis;
         long n = _localmodel.get_processed_total();
-<<<<<<< HEAD
 
 //        if(!_localmodel.get_params()._quiet_mode)
 //          Log.info("Trained " + n + " samples. Training on " + Arrays.toString(((DeepWaterImageIterator)iter).getFiles()));
-
-        _localmodel.getBackend().setLR(_localmodel.get_params().rate((double) n));
-        _localmodel.getBackend().setMomentum(_localmodel.get_params().momentum((double) n));
-=======
-        if(!_localmodel.get_params()._quiet_mode)
-        {
-          //            Log.info("Trained " + n + " samples. Training on " + Arrays.toString(((DeepWaterImageIterator)iter).getFiles()));
-        }
-
         float rate = _localmodel.get_params().rate((double) n);
         _localmodel.backend.setParameter("learning_rate", rate); //setMomentum(_localmodel.get_params().momentum((double) n));
         float momentum = _localmodel.get_params().momentum((double) n);
-          _localmodel.backend.setParameter("momentum", momentum); //setMomentum(_localmodel.get_params().momentum((double) n));
->>>>>>> fd32bf1b
+        _localmodel.backend.setParameter("momentum", momentum); //setMomentum(_localmodel.get_params().momentum((double) n));
         //fork off GPU work, but let the iterator.Next() wait on completion before swapping again
 
         ntt = new NativeImageTrainTask(_localmodel.backend, iter.getData(), iter.getLabel());
