package hex.pca;

import Jama.Matrix;
import Jama.SingularValueDecomposition;
import hex.DataInfo;

import hex.ModelBuilder;
import hex.ModelCategory;
import hex.glrm.GLRM;
import hex.glrm.GLRMModel;
import hex.gram.Gram;
import hex.gram.Gram.GramTask;
import hex.schemas.ModelBuilderSchema;
import hex.schemas.PCAV3;

import hex.pca.PCAModel.PCAParameters;
import hex.svd.SVD;
import hex.svd.SVDModel;
import water.*;
import water.fvec.Frame;
import water.util.ArrayUtils;
import water.util.Log;
import water.util.PrettyPrint;
import water.util.TwoDimTable;

import java.util.Arrays;

/**
 * Principal Components Analysis
 * It computes the principal components from the singular value decomposition using the power method.
 * <a href = "http://www.cs.yale.edu/homes/el327/datamining2013aFiles/07_singular_value_decomposition.pdf">SVD via Power Method Algorithm</a>
 * @author anqi_fu
 *
 */
public class PCA extends ModelBuilder<PCAModel,PCAModel.PCAParameters,PCAModel.PCAOutput> {
  // Number of columns in training set (p)
  private transient int _ncolExp;    // With categoricals expanded into 0/1 indicator cols

  @Override
  public ModelBuilderSchema schema() {
    return new PCAV3();
  }

  @Override
  public Job<PCAModel> trainModelImpl(long work, boolean restartTimer) {
    return start(new PCADriver(), work, restartTimer);
  }

  @Override
  public long progressUnits() {
    return _parms._pca_method == PCAParameters.Method.GramSVD ? 5 : 3;
  }

  @Override
  public ModelCategory[] can_build() {
    return new ModelCategory[]{ ModelCategory.Clustering };
  }

  @Override public BuilderVisibility builderVisibility() { return BuilderVisibility.Stable; };

  @Override
  protected void checkMemoryFootPrint() {
    HeartBeat hb = H2O.SELF._heartbeat;
    double p = _train.degreesOfFreedom();
    long mem_usage = (long)(hb._cpus_allowed * p*p * 8/*doubles*/ * Math.log((double)_train.lastVec().nChunks())/Math.log(2.)); //one gram per core
    long max_mem = hb.get_max_mem();
    if (mem_usage > max_mem) {
      String msg = "Gram matrices (one per thread) won't fit in the driver node's memory ("
              + PrettyPrint.bytes(mem_usage) + " > " + PrettyPrint.bytes(max_mem)
              + ") - try reducing the number of columns and/or the number of categorical factors.";
      error("_train", msg);
      cancel(msg);
    }
  }

  // Called from an http request
  public PCA(PCAParameters parms) {
    super("PCA", parms);
    init(false);
  }

  @Override
  public void init(boolean expensive) {
    super.init(expensive);
    if (_parms._max_iterations < 1 || _parms._max_iterations > 1e6)
      error("_max_iterations", "max_iterations must be between 1 and 1e6 inclusive");

    if (_train == null) return;
    _ncolExp = _train.numColsExp(_parms._use_all_factor_levels, false);
    // if (_ncolExp < 2) error("_train", "_train must have more than one column when categoricals are expanded");

    // TODO: Initialize _parms._k = min(ncolExp(_train), nrow(_train)) if not set
    int k_min = (int)Math.min(_ncolExp, _train.numRows());
    if (_parms._k < 1 || _parms._k > k_min) error("_k", "_k must be between 1 and " + k_min);
    if (!_parms._use_all_factor_levels && _parms._pca_method == PCAParameters.Method.GLRM)
      error("_use_all_factor_levels", "GLRM only implemented for _use_all_factor_levels = true");

    if (expensive && error_count() == 0) checkMemoryFootPrint();
  }

  class PCADriver extends H2O.H2OCountedCompleter<PCADriver> {

    protected void buildTables(PCAModel pca, String[] rowNames) {
      // Eigenvectors are just the V matrix
      String[] colTypes = new String[_parms._k];
      String[] colFormats = new String[_parms._k];
      String[] colHeaders = new String[_parms._k];
      Arrays.fill(colTypes, "double");
      Arrays.fill(colFormats, "%5f");

      assert rowNames.length == pca._output._eigenvectors_raw.length;
      for (int i = 0; i < colHeaders.length; i++) colHeaders[i] = "PC" + String.valueOf(i + 1);
      pca._output._eigenvectors = new TwoDimTable("Rotation", null, rowNames, colHeaders, colTypes, colFormats, "",
              new String[pca._output._eigenvectors_raw.length][], pca._output._eigenvectors_raw);

      double[] vars = new double[pca._output._std_deviation.length];
      for (int i = 0; i < vars.length; i++)
        vars[i] = pca._output._std_deviation[i] * pca._output._std_deviation[i];

      // Importance of principal components
      double[] prop_var = new double[vars.length];    // Proportion of total variance
      double[] cum_var = new double[vars.length];    // Cumulative proportion of total variance
      for (int i = 0; i < vars.length; i++) {
        prop_var[i] = vars[i] / pca._output._total_variance;
        cum_var[i] = i == 0 ? prop_var[0] : cum_var[i-1] + prop_var[i];
      }
      pca._output._importance = new TwoDimTable("Importance of components", null,
              new String[]{"Standard deviation", "Proportion of Variance", "Cumulative Proportion"},
              colHeaders, colTypes, colFormats, "", new String[3][], new double[][]{pca._output._std_deviation, prop_var, cum_var});
      pca._output._model_summary = pca._output._importance;
    }

    protected void computeStatsFillModel(PCAModel pca, SVDModel svd) {
      // Fill PCA model with additional info needed for scoring
      pca._output._normSub = svd._output._normSub;
      pca._output._normMul = svd._output._normMul;
      pca._output._permutation = svd._output._permutation;
      pca._output._nnums = svd._output._nnums;
      pca._output._ncats = svd._output._ncats;
      pca._output._catOffsets = svd._output._catOffsets;
      pca._output._nobs = svd._output._nobs;

      // Fill model with eigenvectors and standard deviations
      pca._output._std_deviation = ArrayUtils.mult(svd._output._d, 1.0 / Math.sqrt(svd._output._nobs - 1.0));
      pca._output._eigenvectors_raw = svd._output._v;
      pca._output._total_variance = svd._output._total_variance;
      buildTables(pca, svd._output._names_expanded);
    }

    protected void computeStatsFillModel(PCAModel pca, GLRMModel glrm) {
      assert glrm._parms._recover_svd;

      // Fill model with additional info needed for scoring
      pca._output._normSub = glrm._output._normSub;
      pca._output._normMul = glrm._output._normMul;
      pca._output._permutation = glrm._output._permutation;
      pca._output._nnums = glrm._output._nnums;
      pca._output._ncats = glrm._output._ncats;
      pca._output._catOffsets = glrm._output._catOffsets;
      pca._output._objective = glrm._output._objective;

      // Fill model with eigenvectors and standard deviations
      double dfcorr = 1.0 / Math.sqrt(_train.numRows() - 1.0);
      pca._output._std_deviation = new double[_parms._k];
      pca._output._eigenvectors_raw = glrm._output._eigenvectors;
      pca._output._total_variance = 0;
      for(int i = 0; i < glrm._output._singular_vals.length; i++) {
        pca._output._std_deviation[i] = dfcorr * glrm._output._singular_vals[i];
        pca._output._total_variance += pca._output._std_deviation[i] * pca._output._std_deviation[i];
      }
      buildTables(pca, glrm._output._names_expanded);
    }

    protected void computeStatsFillModel(PCAModel pca, DataInfo dinfo, SingularValueDecomposition svd, Gram gram, long nobs) {
      // Save adapted frame info for scoring later
      pca._output._normSub = dinfo._normSub == null ? new double[dinfo._nums] : dinfo._normSub;
      if(dinfo._normMul == null) {
        pca._output._normMul = new double[dinfo._nums];
        Arrays.fill(pca._output._normMul, 1.0);
      } else
        pca._output._normMul = dinfo._normMul;
      pca._output._permutation = dinfo._permutation;
      pca._output._nnums = dinfo._nums;
      pca._output._ncats = dinfo._cats;
      pca._output._catOffsets = dinfo._catOffsets;

      double dfcorr = nobs / (nobs - 1.0);
      double[] sval = svd.getSingularValues();
      pca._output._std_deviation = new double[_parms._k];    // Only want first k standard deviations
      for(int i = 0; i < _parms._k; i++) {
        sval[i] = dfcorr * sval[i];   // Degrees of freedom = n-1, where n = nobs = # row observations processed
        pca._output._std_deviation[i] = Math.sqrt(sval[i]);
      }

      double[][] eigvec = svd.getV().getArray();
      pca._output._eigenvectors_raw = new double[eigvec.length][_parms._k];   // Only want first k eigenvectors
      for(int i = 0; i < eigvec.length; i++)
        System.arraycopy(eigvec[i], 0, pca._output._eigenvectors_raw[i], 0, _parms._k);
      pca._output._total_variance = dfcorr * gram.diagSum();  // Since gram = X'X/n, but variance requires n-1 in denominator
      buildTables(pca, dinfo.coefNames());
    }

    // Main worker thread
    @Override protected void compute2() {
      PCAModel model = null;
      DataInfo dinfo = null;

      try {
        init(true);   // Initialize parameters
        _parms.read_lock_frames(PCA.this); // Fetch & read-lock input frames
        if (error_count() > 0) throw new IllegalArgumentException("Found validation errors: " + validationErrors());

        // The model to be built
        model = new PCAModel(dest(), _parms, new PCAModel.PCAOutput(PCA.this));
        model.delete_and_lock(_key);

        if(_parms._pca_method == PCAParameters.Method.GramSVD) {
<<<<<<< HEAD
          dinfo = new DataInfo(Key.make(), _train, null, 0, _parms._use_all_factor_levels, _parms._transform, DataInfo.TransformType.NONE, /* skipMissing */ true, /* imputeMissing */ _parms._impute_missing, /* missingBucket */ false, /* weights */ false, /* offset */ false, /* fold */ false, /* intercept */ false);
=======
          dinfo = new DataInfo(Key.make(), _train, null, 0, _parms._use_all_factor_levels, _parms._transform, DataInfo.TransformType.NONE, /* skipMissing */ !_parms._impute_missing, /* imputeMissing */ _parms._impute_missing, /* missingBucket */ false, /* weights */ false, /* offset */ false, /* fold */ false, /* intercept */ false);
>>>>>>> 0879da69
          DKV.put(dinfo._key, dinfo);
          System.out.println(dinfo._adaptedFrame.toString());

          // Calculate and save Gram matrix of training data
          // NOTE: Gram computes A'A/n where n = nrow(A) = number of rows in training set (excluding rows with NAs)
          update(1, "Begin distributed calculation of Gram matrix");
          GramTask gtsk = new GramTask(self(), dinfo).doAll(dinfo._adaptedFrame);
          Gram gram = gtsk._gram;   // TODO: This ends up with all NaNs if training data has too many missing values
          assert gram.fullN() == _ncolExp;
          model._output._nobs = gtsk._nobs;

          // Compute SVD of Gram A'A/n using JAMA library
          // Note: Singular values ordered in weakly descending order by algorithm
          update(1, "Calculating SVD of Gram matrix locally");
          Matrix gramJ = new Matrix(gtsk._gram.getXX());
          SingularValueDecomposition svdJ = gramJ.svd();
          update(1, "Computing stats from SVD");
          computeStatsFillModel(model, dinfo, svdJ, gram, gtsk._nobs);

        } else if(_parms._pca_method == PCAParameters.Method.Power) {
          SVDModel.SVDParameters parms = new SVDModel.SVDParameters();
          parms._train = _parms._train;
          parms._valid = _parms._valid;
          parms._ignored_columns = _parms._ignored_columns;
          parms._ignore_const_cols = _parms._ignore_const_cols;
          parms._score_each_iteration = _parms._score_each_iteration;
          parms._use_all_factor_levels = _parms._use_all_factor_levels;
          parms._transform = _parms._transform;
          parms._nv = _parms._k;
          parms._max_iterations = _parms._max_iterations;
          parms._seed = _parms._seed;

          // Calculate standard deviation, but not projection
          parms._only_v = false;
          parms._keep_u = false;

          SVDModel svd = null;
          SVD job = null;
          try {
            job = new EmbeddedSVD(_key, _progressKey, parms);
            svd = job.trainModel().get();
            if (job.isCancelledOrCrashed())
              PCA.this.cancel();
          } finally {
            if (job != null) job.remove();
            if (svd != null) svd.remove();
          }
          // Recover PCA results from SVD model
          update(1, "Computing stats from SVD");
          computeStatsFillModel(model, svd);

        } else if(_parms._pca_method == PCAParameters.Method.GLRM) {
          GLRMModel.GLRMParameters parms = new GLRMModel.GLRMParameters();
          parms._train = _parms._train;
          parms._valid = _parms._valid;
          parms._ignored_columns = _parms._ignored_columns;
          parms._ignore_const_cols = _parms._ignore_const_cols;
          parms._score_each_iteration = _parms._score_each_iteration;
          parms._transform = _parms._transform;
          parms._k = _parms._k;
          parms._max_iterations = _parms._max_iterations;
          parms._seed = _parms._seed;
          parms._recover_svd = true;

          parms._loss = GLRMModel.GLRMParameters.Loss.L2;
          parms._gamma_x = parms._gamma_y = 0;
          parms._regularization_x = GLRMModel.GLRMParameters.Regularizer.None;
          parms._regularization_y = GLRMModel.GLRMParameters.Regularizer.None;
          parms._init = GLRM.Initialization.PlusPlus;

          GLRMModel glrm = null;
          GLRM job = null;
          try {
            job = new EmbeddedGLRM(_key, _progressKey, parms);
            glrm = job.trainModel().get();
            if (job.isCancelledOrCrashed())
              PCA.this.cancel();
          } finally {
            if (job != null) job.remove();
            if (glrm != null) {
              glrm._parms._loading_key.get().delete();
              glrm.remove();
            }
          }
          // Recover PCA results from GLRM model
          update(1, "Computing stats from GLRM decomposition");
          computeStatsFillModel(model, glrm);
        }
        update(1, "Scoring and computing metrics on training data");
        if (_parms._compute_metrics) {
          model.score(_parms.train()).delete(); // This scores on the training data and appends a ModelMetrics
          ModelMetricsPCA mm = DKV.getGet(model._output._model_metrics[model._output._model_metrics.length - 1]);
          model._output._training_metrics = mm;
        }

        // At the end: validation scoring (no need to gather scoring history)
        update(1, "Scoring and computing metrics on validation data");
        if (_valid != null) {
          Frame pred = model.score(_parms.valid()); //this appends a ModelMetrics on the validation set
          model._output._validation_metrics = DKV.getGet(model._output._model_metrics[model._output._model_metrics.length - 1]);
          pred.delete();
        }
        model.update(self());
        done();
      } catch (Throwable t) {
        Job thisJob = DKV.getGet(_key);
        if (thisJob._state == JobState.CANCELLED) {
          Log.info("Job cancelled by user.");
        } else {
          t.printStackTrace();
          failed(t);
          throw t;
        }
      } finally {
        updateModelOutput();
        _parms.read_unlock_frames(PCA.this);
        if (model != null) model.unlock(_key);
        if (dinfo != null) dinfo.remove();
      }
      tryComplete();
    }

    Key self() {
      return _key;
    }
  }

  public class EmbeddedSVD extends SVD {
    final private Key sharedProgressKey;
    final private Key pcaJobKey;

    public EmbeddedSVD(Key pcaJobKey, Key sharedProgressKey, SVDModel.SVDParameters parms) {
      super(parms);
      this.sharedProgressKey = sharedProgressKey;
      this.pcaJobKey = pcaJobKey;
    }

    @Override
    protected Key createProgressKey() {
      return sharedProgressKey != null ? sharedProgressKey : super.createProgressKey();
    }

    @Override
    protected boolean deleteProgressKey() {
      return false;
    }

    @Override
    public boolean isRunning() {
      return super.isRunning() && ((Job) pcaJobKey.get()).isRunning();
    }
  }

  public class EmbeddedGLRM extends GLRM {
    final private Key sharedProgressKey;
    final private Key glrmJobKey;

    public EmbeddedGLRM(Key glrmJobKey, Key sharedProgressKey, GLRMModel.GLRMParameters parms) {
      super(parms);
      this.sharedProgressKey = sharedProgressKey;
      this.glrmJobKey = glrmJobKey;
    }

    @Override
    protected Key createProgressKey() {
      return sharedProgressKey != null ? sharedProgressKey : super.createProgressKey();
    }

    @Override
    protected boolean deleteProgressKey() {
      return false;
    }

    @Override
    public boolean isRunning() {
      return super.isRunning() && ((Job) glrmJobKey.get()).isRunning();
    }
  }
}<|MERGE_RESOLUTION|>--- conflicted
+++ resolved
@@ -215,11 +215,7 @@
         model.delete_and_lock(_key);
 
         if(_parms._pca_method == PCAParameters.Method.GramSVD) {
-<<<<<<< HEAD
-          dinfo = new DataInfo(Key.make(), _train, null, 0, _parms._use_all_factor_levels, _parms._transform, DataInfo.TransformType.NONE, /* skipMissing */ true, /* imputeMissing */ _parms._impute_missing, /* missingBucket */ false, /* weights */ false, /* offset */ false, /* fold */ false, /* intercept */ false);
-=======
           dinfo = new DataInfo(Key.make(), _train, null, 0, _parms._use_all_factor_levels, _parms._transform, DataInfo.TransformType.NONE, /* skipMissing */ !_parms._impute_missing, /* imputeMissing */ _parms._impute_missing, /* missingBucket */ false, /* weights */ false, /* offset */ false, /* fold */ false, /* intercept */ false);
->>>>>>> 0879da69
           DKV.put(dinfo._key, dinfo);
           System.out.println(dinfo._adaptedFrame.toString());
 
