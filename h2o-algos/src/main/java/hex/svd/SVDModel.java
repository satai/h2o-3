--- conflicted
+++ resolved
@@ -20,23 +20,12 @@
     public boolean _keep_u = true;    // Should left singular vectors be saved in memory? (Only applies if _only_v = false)
     // public Key<Frame> _u_key;         // Frame key for left singular vectors (U)
     public String _u_name;
-<<<<<<< HEAD
-    public boolean _use_all_factor_levels = true;   // When expanding categoricals, should first level be dropped?
-    public boolean _impute_missing = false;   // Should missing numeric values be imputed with the column mean?
-    public boolean _only_v = false;   // For power method: Compute only right singular vectors? (Faster if true)
-    public boolean _auto_converge = true;   // For probabilistic method: Calculate change in Q during randomized subspace iteration to check convergence?
-                                            // (If false, loop will run for exactly max_iterations! Set to false only if running out of memory)
-
-    public enum Method {
-      GramSVD, Power, Probabilistic
-=======
     public boolean _only_v = false;   // For power method (others ignore): Compute only right singular vectors? (Faster if true)
     public boolean _use_all_factor_levels = true;   // When expanding categoricals, should first level be dropped?
     public boolean _impute_missing = false;   // Should missing numeric values be imputed with the column mean?
 
     public enum Method {
       GramSVD, Power, Randomized
->>>>>>> 8d8ae590
     }
   }
 
