--- conflicted
+++ resolved
@@ -1,11 +1,8 @@
 package ai.h2o.automl.targetencoding;
 
-<<<<<<< HEAD
 import hex.Model;
-=======
 import hex.genmodel.algos.targetencoder.EncodingMap;
 import hex.genmodel.algos.targetencoder.EncodingMaps;
->>>>>>> 51d4a2d4
 import water.DKV;
 import water.H2O;
 import water.Key;
@@ -22,12 +19,9 @@
 import water.rapids.ast.prims.mungers.AstGroup;
 import water.util.IcedHashMap;
 
-<<<<<<< HEAD
+import java.util.HashMap;
+import java.util.Map;
 import java.util.Arrays;
-=======
-import java.util.HashMap;
->>>>>>> 51d4a2d4
-import java.util.Map;
 import java.util.Random;
 
 public class TargetEncoderFrameHelper {
@@ -65,14 +59,14 @@
   /**
    * @return frame with all the rows except for those whose value in the `columnIndex' column equals to `value`
    */
-  static public Frame filterNotByValue(Frame fr, int columnIndex, double value) {
+  public static Frame filterNotByValue(Frame fr, int columnIndex, double value) {
     return filterByValueBase(fr, columnIndex, value, true);
   }
 
   /**
    * @return frame with all the rows whose value in the `columnIndex' column equals to `value`
    */
-  static public Frame filterByValue(Frame fr,int columnIndex, double value) {
+  public static Frame filterByValue(Frame fr,int columnIndex, double value) {
     return filterByValueBase(fr, columnIndex, value,false);
   }
 
@@ -174,15 +168,14 @@
     frame.add(name, AstKFold.kfoldColumn(foldVec, nfolds, seed == -1 ? new Random().nextLong() : seed));
     return frame;
   }
-  
-<<<<<<< HEAD
+
   /**
    * @param frame
    * @param name name of the fold column
    * @param nfolds number of folds
    * @param seed
    */
-  static public Frame addKFoldColumn(Model.Parameters.FoldAssignmentScheme fold_assignment, Frame frame, String name, int nfolds, String responseColumnName,  long seed) {
+  static public Frame addKFoldColumn(Model.Parameters.FoldAssignmentScheme fold_assignment, Frame frame, String name, int nfolds, String responseColumnName, long seed) {
     Vec foldAssignments = null;
     switch(fold_assignment ) {
       case AUTO:
@@ -196,7 +189,8 @@
     }
     frame.add(name, foldAssignments);
     return frame;
-=======
+  }
+  
   static EncodingMaps convertEncodingMapFromFrameToMap(Map<String, Frame> encodingMap) {
     EncodingMaps convertedEncodingMap = new EncodingMaps();
     Map<String, FrameToTETableTask> tasks = new HashMap<>();
@@ -231,7 +225,6 @@
       tableGenModelFormat.put(Integer.parseInt(entry.getKey()), new int[] {value.getNumerator(), value.getDenominator()});
     }
     convertedEncodingMap.put(teColumn, new EncodingMap(tableGenModelFormat));
->>>>>>> 51d4a2d4
   }
 
   /**
@@ -243,11 +236,7 @@
     return frame;
   }
 
-<<<<<<< HEAD
-  static public void encodingMapCleanUp(Map<String, Frame> encodingMap) {
-=======
   public static void encodingMapCleanUp(Map<String, Frame> encodingMap) {
->>>>>>> 51d4a2d4
     for (Map.Entry<String, Frame> map : encodingMap.entrySet()) {
       map.getValue().delete();
     }
