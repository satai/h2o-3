package water.parser;

import com.google.common.base.Charsets;
import water.AutoBuffer;
import water.Iced;
import water.util.StringUtils;

import java.util.Arrays;
import java.util.Formatter;

/**
 * A mutable wrapper to hold String as a byte array.
 *
 * It can be modified by set of methods, the hash code is computed
 * on the fly. There is no speed up benefit of cashing the hash in
 * a dedicated private field. See the speed test in {@code ParseTest2#testSpeedOfCategoricalUpdate}.
 *
 * Warning: This data structure is not designed for parallel access!
 */
public class BufferedString extends Iced implements Comparable<BufferedString> {
   private byte [] _buf;
   private int _off;
   private int _len;

   public BufferedString(byte[] buf, int off, int len) { 
     _buf = buf;  
     _off = off;  
     _len = len; 
<<<<<<< HEAD
     assert len >= 0 :  "1. Bad length " + len;
=======
     assert len >= 0 :  "Bad length in constructor " + len;
>>>>>>> a5a558a5
   }

   private BufferedString(byte[] buf) { this(buf,0,buf.length); }
   // Cloning constructing used during collecting unique categoricals
   BufferedString(BufferedString from) {
     this(Arrays.copyOfRange(from._buf,from._off,from._off+from._len));
   }

   public BufferedString(String from) { this(StringUtils.bytesOf(from)); }
   // Used to make a temp recycling BufferedString in hot loops
   public BufferedString() { }

   public final AutoBuffer write_impl(AutoBuffer ab) {
     if( _buf == null ) return ab.putInt(-1);
     ab.putInt(_len);
     return ab.putA1(_buf,_off,_off+_len);
   }

  public final BufferedString read_impl(AutoBuffer ab){
    _buf = ab.getA1();
    if(_buf != null) _len = _buf.length;
    return this;
  }

  /**
   * Comparison, according to Comparable interface
   * @param o other string to compare
   * @return -1 or 0 or 1, as specified in Comparable
   */
   @Override public int compareTo( BufferedString o ) {
     int len = Math.min(_len,o._len);
     for( int i=0; i<len; i++ ) {
       int x = (0xFF&_buf[_off+i]) - (0xFF&o._buf[o._off+i]);
       if( x != 0 ) return x;
     }
     return _len - o._len;
   }

   @Override public int hashCode(){
     int hash = 0;
     int n = _off + _len;
     for (int i = _off; i < n; ++i) // equivalent to String.hashCode (not actually)
       hash = 31 * hash + (char)_buf[i];
     return hash;
   }

   // TODO(vlad): make sure that this method is not as destructive as it now is (see tests) 
   void addChar() {
     _len++;
   }

   void addBuff(byte [] bits){
     byte [] buf = new byte[_len];
     int l1 = _buf.length- _off;
     System.arraycopy(_buf, _off, buf, 0, l1);
     System.arraycopy(bits, 0, buf, l1, _len-l1);
     _off = 0;
     _buf = buf;
   }


  // WARNING: LOSSY CONVERSION!!!
  // Converting to a String will truncate all bytes with high-order bits set,
  // even if they are otherwise a valid member of the field/BufferedString.
  // Converting back to a BufferedString will then make something with fewer
  // characters than what you started with, and will fail all equals() tests.
  // TODO(Vlad): figure out what to do about the buffer being not UTF-8 (who guarantees?)
  @Override
  public String toString() {
    return _buf == null ? null : new String(_buf, Math.max(0, _off), Math.min(_buf.length, _len), Charsets.UTF_8);
  }

  public String bytesToString() {
    StringBuilder sb = new StringBuilder(_len * 2);
    Formatter formatter = new Formatter(sb);
    boolean inHex = false;
    for (int i = 0; i < _len; i++) {
      if ((_buf[_off + i] & 0x80) == 128) {
        if (!inHex) sb.append("<0x");
        formatter.format("%02X", _buf[_off + i]);
        inHex = true;
      } else { // ASCII
        if (inHex) {
          sb.append(">");
          inHex = false;
        }
        formatter.format("%c", _buf[_off + i]);
      }
    }
    if (inHex) sb.append(">"); // close hex values as trailing char
    return sb.toString();
  }

  public static String[] toString(BufferedString bStr[]) {
    if( bStr==null ) return null;
    String[] ss = new String[bStr.length];
    for( int i=0; i<bStr.length; i++ )
      ss[i] = bStr[i].toString();
    return ss;
  }

  public static BufferedString[] toBufferedString(String[] strings) {
    if (strings == null) return null;
    BufferedString[] res = new BufferedString[strings.length];
    for (int i = 0; i < strings.length; i++) {
      res[i] = new BufferedString(strings[i]);
    }
    return res;
  }

  public final BufferedString set(byte[] buf) {
    return set(buf, 0, buf.length);
  }

  public final BufferedString set(byte[] buf, int off, int len) {
    _buf = buf;
    _off = off;
    _len = len;
<<<<<<< HEAD
    assert len >= 0 : "2. Bad length " + len;
=======
    assert len >= 0 : "Bad length in setter " + len;
>>>>>>> a5a558a5
    return this;
  }

  public final BufferedString set(String s) {
    return set(StringUtils.bytesOf(s));
  }

  public void setOff(int off) {
    _off=off;
  }

  @Override public boolean equals(Object o){
    if(o instanceof BufferedString) {
      BufferedString str = (BufferedString) o;
      if (str._len != _len) return false;
      for (int i = 0; i < _len; ++i)
        if (_buf[_off + i] != str._buf[str._off + i]) return false;
      return true;
    }
    return false;
  }
 
  public boolean sameString(String str) {
    if (str == null || str.length() != _len) return false;
    for (int i = 0; i < _len; ++i)
      if ((0xFF&_buf[_off + i]) != str.charAt(i)) return false;
    return true;
  }
  
  public boolean isOneOf(String[] samples) {
    if (samples != null) {
      for (String sample : samples) if (sameString(sample)) return true;
    }
    return false;
  }
  
  // Thou Shalt Not use accessors in performance critical code - because it
  // obfuscates the code's cost model.  All file-local uses of the accessors
  // has been stripped, please do not re-insert them.  In particular, the
  // hashcode and equals calls are made millions (billions?) of times a second
  // when parsing categoricals.
  public final byte [] getBuffer() {return _buf;} 
  public final int getOffset() {return _off;}
  public final int length() {return _len;}

  public static final byte NA  =  0;
  public static final byte INT =  1;
  public static final byte REAL=  2;

  public final byte getNumericType() {
    int i = 0;
    int decimalCnt = 0;
    if (_len == 0) return NA;
    if (_buf[_off] == '+' || _buf[_off] == '-') i++;
    while( i < _len) {
      if (_buf[_off+i] == '.') decimalCnt++;
      else if (_buf[_off+i] < '0' || _buf[_off+i] > '9') return NA;
      i++;
    }
    if (decimalCnt > 0)
      if (decimalCnt == 1) return REAL;
      else return NA; //more than one decimal, NaN
    else return INT;
  }
}
<|MERGE_RESOLUTION|>--- conflicted
+++ resolved
@@ -26,11 +26,7 @@
      _buf = buf;  
      _off = off;  
      _len = len; 
-<<<<<<< HEAD
-     assert len >= 0 :  "1. Bad length " + len;
-=======
      assert len >= 0 :  "Bad length in constructor " + len;
->>>>>>> a5a558a5
    }
 
    private BufferedString(byte[] buf) { this(buf,0,buf.length); }
@@ -149,11 +145,7 @@
     _buf = buf;
     _off = off;
     _len = len;
-<<<<<<< HEAD
-    assert len >= 0 : "2. Bad length " + len;
-=======
     assert len >= 0 : "Bad length in setter " + len;
->>>>>>> a5a558a5
     return this;
   }
 
