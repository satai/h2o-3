package water.rapids.ast.prims.mungers;

import water.*;
import water.fvec.*;
import water.rapids.Env;
import water.rapids.Merge;
import water.rapids.Val;
import water.rapids.ast.AstPrimitive;
import water.rapids.ast.AstRoot;
import water.rapids.ast.params.AstNum;
import water.rapids.ast.params.AstNumList;
import water.rapids.vals.ValFrame;
import water.rapids.vals.ValFun;
import water.util.ArrayUtils;
import water.util.IcedHashSet;
import water.util.Log;

import java.util.Arrays;

/**
 * GroupBy
 * Group the rows of 'data' by unique combinations of '[group-by-cols]'.
 * Apply function 'fcn' to a Frame for each group, with a single column
 * argument, and a NA-handling flag.  Sets of tuples {fun,col,na} are allowed.
 * <p/>
 * 'fcn' must be a one of a small set of functions, all reductions, and 'GB'
 * returns a row per unique group, with the first columns being the grouping
 * columns, and the last column(s) the reduction result(s).
 * <p/>
 * However, GroupBy operations will not be performed on String columns.  These columns
 * will be skipped.
 * <p/>
 * The returned column(s).
 */
public class AstGroup extends AstPrimitive {

  private final boolean _per_node_aggregates;

  public AstGroup() {
    this(true);
  }

  public AstGroup(boolean perNodeAggregates) {
    _per_node_aggregates = perNodeAggregates;
  }

  public enum NAHandling {ALL, RM, IGNORE}

  // Functions handled by GroupBy
  public enum FCN {
    nrow() {
      @Override
      public void op(double[] d0s, double d1) {
        d0s[0]++;
      }

      @Override
      public void atomic_op(double[] d0s, double[] d1s) {
        d0s[0] += d1s[0];
      }

      @Override
      public double postPass(double ds[], long n) {
        return ds[0];
      }
    },
    mean() {
      @Override
      public void op(double[] d0s, double d1) {
        d0s[0] += d1;
      }

      @Override
      public void atomic_op(double[] d0s, double[] d1s) {
        d0s[0] += d1s[0];
      }

      @Override
      public double postPass(double ds[], long n) {
        return ds[0] / n;
      }
    },
    sum() {
      @Override
      public void op(double[] d0s, double d1) {
        d0s[0] += d1;
      }

      @Override
      public void atomic_op(double[] d0s, double[] d1s) {
        d0s[0] += d1s[0];
      }

      @Override
      public double postPass(double ds[], long n) {
        return ds[0];
      }
    },
    sumSquares() {
      @Override
      public void op(double[] d0s, double d1) {
        d0s[0] += d1 * d1;
      }

      @Override
      public void atomic_op(double[] d0s, double[] d1s) {
        d0s[0] += d1s[0];
      }

      @Override
      public double postPass(double ds[], long n) {
        return ds[0];
      }
    },
    var() {
      @Override
      public void op(double[] d0s, double d1) {
        d0s[0] += d1 * d1;
        d0s[1] += d1;
      }

      @Override
      public void atomic_op(double[] d0s, double[] d1s) {
        ArrayUtils.add(d0s, d1s);
      }

      @Override
      public double postPass(double ds[], long n) {
        double numerator = ds[0] - ds[1] * ds[1] / n;
        if (Math.abs(numerator) < 1e-5) numerator = 0;
        return numerator / (n - 1);
      }

      @Override
      public double[] initVal(int ignored) {
        return new double[2]; /* 0 -> sum_squares; 1 -> sum*/
      }
    },
    sdev() {
      @Override
      public void op(double[] d0s, double d1) {
        d0s[0] += d1 * d1;
        d0s[1] += d1;
      }

      @Override
      public void atomic_op(double[] d0s, double[] d1s) {
        ArrayUtils.add(d0s, d1s);
      }

      @Override
      public double postPass(double ds[], long n) {
        double numerator = ds[0] - ds[1] * ds[1] / n;
        if (Math.abs(numerator) < 1e-5) numerator = 0;
        return Math.sqrt(numerator / (n - 1));
      }

      @Override
      public double[] initVal(int ignored) {
        return new double[2]; /* 0 -> sum_squares; 1 -> sum*/
      }
    },
    min() {
      @Override
      public void op(double[] d0s, double d1) {
        d0s[0] = Math.min(d0s[0], d1);
      }

      @Override
      public void atomic_op(double[] d0s, double[] d1s) {
        op(d0s, d1s[0]);
      }

      @Override
      public double postPass(double ds[], long n) {
        return ds[0];
      }

      @Override
      public double[] initVal(int maxx) {
        return new double[]{Double.MAX_VALUE};
      }
    },
    max() {
      @Override
      public void op(double[] d0s, double d1) {
        d0s[0] = Math.max(d0s[0], d1);
      }

      @Override
      public void atomic_op(double[] d0s, double[] d1s) {
        op(d0s, d1s[0]);
      }

      @Override
      public double postPass(double ds[], long n) {
        return ds[0];
      }

      @Override
      public double[] initVal(int maxx) {
        return new double[]{-Double.MAX_VALUE};
      }
    },
    median() {  // we will be doing our own thing here for median

      @Override
      public void op(double[] d0s, double d1) {
        ;
      }

      @Override
      public void atomic_op(double[] d0s, double[] d1s) {
        ;
      }

      @Override
      public double postPass(double ds[], long n) {
        return 0;
      }

      @Override
      public double[] initVal(int maxx) {
        return new double[maxx];
      }
    },
    mode() {
      @Override
      public void op(double[] d0s, double d1) {
        d0s[(int) d1]++;
      }

      @Override
      public void atomic_op(double[] d0s, double[] d1s) {
        ArrayUtils.add(d0s, d1s);
      }

      @Override
      public double postPass(double ds[], long n) {
        return ArrayUtils.maxIndex(ds);
      }

      @Override
      public double[] initVal(int maxx) {
        return new double[maxx];
      }
    },;

    public abstract void op(double[] d0, double d1);

    public abstract void atomic_op(double[] d0, double[] d1);

    public abstract double postPass(double ds[], long n);

    public double[] initVal(int maxx) {
      return new double[]{0};
    }
  }

  @Override
  public int nargs() {
    return -1;
  } // (GB data [group-by-cols] {fcn col "na"}...)

  @Override
  public String[] args() {
    return new String[]{"..."};
  }

  @Override
  public String str() {
    return "GB";
  }

  @Override
  public ValFrame apply(Env env, Env.StackHelp stk, AstRoot asts[]) {
    Frame fr = stk.track(asts[1].exec(env)).getFrame();
    int ncols = fr.numCols();

    AstNumList groupby = check(ncols, asts[2]);
    final int[] gbCols = groupby.expand4();

    int validAggregatesCount = countNumberOfAggregates(fr, ncols, asts);

    final AGG[] aggs = constructAggregates(fr, validAggregatesCount, env, asts);

    return performGroupingWithAggregations(fr, gbCols, aggs);
  }

  public ValFrame performGroupingWithAggregations(Frame fr, int[] gbCols, AGG[] aggs) {
    final boolean hasMedian = hasMedian(aggs);
    final IcedHashSet<G> gss = doGroups(fr, gbCols, aggs, hasMedian, _per_node_aggregates);
    final G[] grps = gss.toArray(new G[gss.size()]);

    applyOrdering(gbCols, grps);

    final int medianActionsNeeded = hasMedian ? calculateMediansForGRPS(fr, gbCols, aggs, gss, grps) : -1;

    MRTask mrFill = prepareMRFillTask(grps, aggs, medianActionsNeeded);

    String[] fcNames = prepareFCNames(fr, aggs);

    Frame f = buildOutput(gbCols, aggs.length, fr, fcNames, grps.length, mrFill);
    return new ValFrame(f);
  }

  private static boolean hasMedian(AGG[] aggs) {
    for (AGG agg : aggs) 
      if (FCN.median.equals(agg._fcn))
        return true;
    return false;
  }

  private MRTask prepareMRFillTask(final G[] grps, final AGG[] aggs, final int medianCount) {
    return new MRTask() {
      @Override
      public void map(Chunk[] c, NewChunk[] ncs) {
        int start = (int) c[0].start();
        for (int i = 0; i < c[0]._len; ++i) {
          G g = grps[i + start];  // One Group per row
          int j;
          for (j = 0; j < g._gs.length; j++) // The Group Key, as a row
            ncs[j].addNum(g._gs[j]);
          for (int a = 0; a < aggs.length; a++) {
            if ((medianCount >=0) && g.medianR._isMedian[a])
              ncs[j++].addNum(g.medianR._medians[a]);
            else
              ncs[j++].addNum(aggs[a]._fcn.postPass(g._dss[a], g._ns[a]));
          }
        }
      }
    };
  }

  private String[] prepareFCNames(Frame fr, AGG[] aggs) {
    String[] fcnames = new String[aggs.length];
    for (int i = 0; i < aggs.length; i++) {
      if (aggs[i]._fcn.toString() != "nrow") {
        fcnames[i] = aggs[i]._fcn.toString() + "_" + fr.name(aggs[i]._col);
      } else {
        fcnames[i] = aggs[i]._fcn.toString();
      }
    }
    return fcnames;
  }



  // Count of aggregates; knock off the first 4 ASTs (GB data [group-by] [order-by]...), then count by triples.
  private int countNumberOfAggregates(Frame fr, int numberOfColumns, AstRoot asts[]) {
    int validGroupByCols = 0;
    for (int idx=3; idx < asts.length; idx+=3) {  // initial loop to count operations on valid columns, ignore String columns
      AstNumList col = check(numberOfColumns, asts[idx + 1]);
      if (col.cnt() != 1) throw new IllegalArgumentException("Group-By functions take only a single column");
      int agg_col = (int) col.min(); // Aggregate column
      if (fr.vec(agg_col).isString()) {
        Log.warn("Column "+fr._names[agg_col]+" is a string column.  Groupby operations will be skipped for this column.");
      } else
        validGroupByCols++;
    }
    return validGroupByCols;
  }

  private AGG[] constructAggregates(Frame fr, int numberOfAggregates, Env env, AstRoot asts[]) {
    AGG[] aggs = new AGG[numberOfAggregates];
    int ncols  = fr.numCols();

    int countCols = 0;
    for (int idx = 3; idx < asts.length; idx += 3) {
      Val v = asts[idx].exec(env);
      String fn = v instanceof ValFun ? v.getFun().str() : v.getStr();
      FCN fcn = FCN.valueOf(fn);
      AstNumList col = check(ncols, asts[idx + 1]);
      if (col.cnt() != 1) throw new IllegalArgumentException("Group-By functions take only a single column");
      int agg_col = (int) col.min(); // Aggregate column
      if (fcn == FCN.mode && !fr.vec(agg_col).isCategorical())
        throw new IllegalArgumentException("Mode only allowed on categorical columns");

      NAHandling na = NAHandling.valueOf(asts[idx + 2].exec(env).getStr().toUpperCase());
      if (!fr.vec(agg_col).isString())
        aggs[countCols++] = new AGG(fcn, agg_col, na, (int) fr.vec(agg_col).max() + 1);
    }
    return aggs;
  }

  private void applyOrdering(final int[] gbCols, G[] grps) {
    if (gbCols.length > 0)
      Arrays.sort(grps, new java.util.Comparator<G>() {
        // Compare 2 groups.  Iterate down _gs, stop when _gs[i] > that._gs[i],
        // or _gs[i] < that._gs[i].  Order by various columns specified by
        // gbCols.  NaN is treated as least
        @Override
        public int compare(G g1, G g2) {
          for (int i = 0; i < gbCols.length; i++) {
            if (Double.isNaN(g1._gs[i]) && !Double.isNaN(g2._gs[i])) return -1;
            if (!Double.isNaN(g1._gs[i]) && Double.isNaN(g2._gs[i])) return 1;
            if (g1._gs[i] != g2._gs[i]) return g1._gs[i] < g2._gs[i] ? -1 : 1;
          }
          return 0;
        }

        // I do not believe sort() calls equals() at this time, so no need to implement
        @Override
        public boolean equals(Object o) {
          throw H2O.unimpl();
        }
      });
  }

  private int calculateMediansForGRPS(Frame fr, int[] gbCols, AGG[] aggs, IcedHashSet<G> gss, G[] grps) {
    // median action exists, we do the following three things:
    // 1. Find out how many columns over all groups we need to perform median on
    // 2. Assign an index to the NewChunk that we will be storing the data for each median column for each group
    // 3. Fill out the NewChunk for each column of each group
    int numberOfMedianActionsNeeded = 0;
    for (G g : grps) {
      for (int index = 0; index < g.medianR._isMedian.length; index++) {
        if (g.medianR._isMedian[index]) {
          g.medianR._newChunkCols[index] = numberOfMedianActionsNeeded++;
        }
      }
    }
    BuildGroup buildMedians = new BuildGroup(gbCols, aggs, gss, grps, numberOfMedianActionsNeeded);
    Vec[] groupChunks = buildMedians.doAll(numberOfMedianActionsNeeded, Vec.T_NUM, fr).close();
    buildMedians.calcMedian(groupChunks);
    return numberOfMedianActionsNeeded;
  }

  // Argument check helper
  public static AstNumList check(long dstX, AstRoot ast) {
    // Sanity check vs dst.  To simplify logic, jam the 1 col/row case in as a AstNumList
    AstNumList dim;
    if (ast instanceof AstNumList) dim = (AstNumList) ast;
    else if (ast instanceof AstNum) dim = new AstNumList(((AstNum) ast).getNum());
    else throw new IllegalArgumentException("Requires a number-list, but found a " + ast.getClass());
    if (dim.isEmpty()) return dim; // Allow empty
    for (int col : dim.expand4())
      if (!(0 <= col && col < dstX))
        throw new IllegalArgumentException("Selection must be an integer from 0 to " + dstX);
    return dim;
  }

  // Do all the grouping work.  Find groups in frame 'fr', grouped according to
  // the selected 'gbCols' columns, and for each group compute aggregrate
  // results using 'aggs'.  Return an array of groups, with the aggregate results.
  public static IcedHashSet<G> doGroups(Frame fr, int[] gbCols, AGG[] aggs) {
    return doGroups(fr, gbCols, aggs, false, true);
  }

  private static IcedHashSet<G> doGroups(Frame fr, int[] gbCols, AGG[] aggs, boolean hasMedian, boolean perNodeAggregates) {
    // do the group by work now
    long start = System.currentTimeMillis();
    GBTask<?> p1 = makeGBTask(perNodeAggregates, gbCols, aggs, hasMedian).doAll(fr);
    Log.info("Group By Task done in " + (System.currentTimeMillis() - start) / 1000. + " (s)");
    return p1.getGroups();
  }

  private static GBTask<? extends GBTask> makeGBTask(boolean perNodeAggregates, int[] gbCols, AGG[] aggs, boolean hasMedian) {
    if (perNodeAggregates)
      return new GBTaskAggsPerNode(gbCols, aggs, hasMedian);
    else
      return new GBTaskAggsPerMap(gbCols, aggs, hasMedian);
  }
  
  // Utility for AstDdply; return a single aggregate for counting rows-per-group
  public static AGG[] aggNRows() {
    return new AGG[]{new AGG(FCN.nrow, 0, NAHandling.IGNORE, 0)};
  }

  // Build output frame from the multi-column results
  public static Frame buildOutput(int[] gbCols, int noutCols, Frame fr, String[] fcnames, int ngrps, MRTask mrfill) {

    // Build the output!
    // the names of columns
    final int nCols = gbCols.length + noutCols;
    String[] names = new String[nCols];
    String[][] domains = new String[nCols][];
    byte[] types = new byte[nCols];
    for (int i = 0; i < gbCols.length; i++) {
      names[i] = fr.name(gbCols[i]);
      domains[i] = fr.domains()[gbCols[i]];
      types[i] = fr.vec(names[i]).get_type();
    }
    for (int i = 0; i < fcnames.length; i++) {
      names[i + gbCols.length] = fcnames[i];
      types[i + gbCols.length] = Vec.T_NUM;
    }
    Vec v = Vec.makeZero(ngrps); // dummy layout vec
    // Convert the output arrays into a Frame, also doing the post-pass work
    Frame f =  mrfill.doAll(types, new Frame(v)).outputFrame(names, domains);
    v.remove();
    return f;
  }

  // Description of a single aggregate, including the reduction function, the
  // column and specified NA handling
  public static class AGG extends Iced {
    final FCN _fcn;
    public final int _col;
    final NAHandling _na;
    final int _maxx;            // Largest integer this column

    public AGG(FCN fcn, int col, NAHandling na, int maxx) {
      _fcn = fcn;
      _col = col;
      _na = na;
      _maxx = maxx;
    }

    // Update the array pair {ds[i],ns[i]} with d1.
    // ds is the reduction array
    // ns is the element count
    public void op(double[][] d0ss, long[] n0s, int i, double d1) {
      // Normal number or ALL   : call op()
      if (!Double.isNaN(d1) || _na == NAHandling.ALL) _fcn.op(d0ss[i], d1);
      // Normal number or IGNORE: bump count; RM: do not bump count
      if (!Double.isNaN(d1) || _na == NAHandling.IGNORE) n0s[i]++;
    }

    // Atomically update the array pair {dss[i],ns[i]} with the pair {d1,n1}.
    // Same as op() above, but called racily and updates atomically.
    public void atomic_op(double[][] d0ss, long[] n0s, int i, double[] d1s, long n1) {
      synchronized (d0ss[i]) {
        _fcn.atomic_op(d0ss[i], d1s);
        n0s[i] += n1;
      }
    }

    public double[] initVal() {
      return _fcn.initVal(_maxx);
    }
  }

  private static abstract class GBTask<E extends MRTask<E>> extends MRTask<E> {
    final int[] _gbCols; // Columns used to define group
    final AGG[] _aggs;   // Aggregate descriptions
    final boolean _hasMedian;

    GBTask(int[] gbCols, AGG[] aggs, boolean hasMedian) {
      _gbCols = gbCols;
      _aggs = aggs;
      _hasMedian = hasMedian;
    }
    
    abstract IcedHashSet<G> getGroups();
    
  } 
  
  // --------------------------------------------------------------------------
  // Main worker MRTask.  Makes 1 pass over the data, and accumulates both all
  // groups and all aggregates
  // This version merges discovered groups into a per-node aggregates map - it
  // more memory efficient but it seems to suffer from a race condition 
  // (bug PUBDEV-6319).
  private static class GBTaskAggsPerNode extends GBTask<GBTaskAggsPerNode> {
    final IcedHashSet<G> _gss; // Shared per-node, common, racy

    GBTaskAggsPerNode(int[] gbCols, AGG[] aggs, boolean hasMedian) {
      super(gbCols, aggs, hasMedian);
      _gss = new IcedHashSet<>();
    }

    @Override
    public void map(Chunk[] cs) {
      // Groups found in this Chunk
      IcedHashSet<G> gs = new IcedHashSet<>();
      G gWork = new G(_gbCols.length, _aggs, _hasMedian); // Working Group
      G gOld;                   // Existing Group to be filled in
      for (int row = 0; row < cs[0]._len; row++) {
        // Find the Group being worked on
        gWork.fill(row, cs, _gbCols);            // Fill the worker Group for the hashtable lookup
        if (gs.addIfAbsent(gWork) == null) { // Insert if not absent (note: no race, no need for atomic)
          gOld = gWork;                          // Inserted 'gWork' into table
          gWork = new G(_gbCols.length, _aggs, _hasMedian);   // need entirely new G
        } else gOld = gs.get(gWork);            // Else get existing group

        for (int i = 0; i < _aggs.length; i++) // Accumulate aggregate reductions
          _aggs[i].op(gOld._dss, gOld._ns, i, cs[_aggs[i]._col].atd(row));
      }
      // This is a racy update into the node-local shared table of groups
      reduce(gs);               // Atomically merge Group stats
    }

    // Racy update on a subtle path: reduction is always single-threaded, but
    // the shared global hashtable being reduced into is ALSO being written by
    // parallel map calls.
    @Override
    public void reduce(GBTaskAggsPerNode t) {
      if (_gss != t._gss) {
        // this means we got the result from another node
        // it is easy to partition the result into distinct subsets - we don't have to worry about collisions
        // => no need to synchronize (but for now we do use atomic_op anyway), we just parallelize the merge
        int otherSize = t._gss.size();
        if (otherSize == 0)
          return;
        G[] otherGroups = t._gss.toArray(new G[otherSize]);
        final int subGroupSize = otherSize > H2O.ARGS.nthreads ? 
                (int) Math.ceil((double) otherSize / H2O.ARGS.nthreads) : otherSize;
        MergeGroupsFun f = new MergeGroupsFun(_aggs, _gss, otherGroups, subGroupSize);
        if (subGroupSize == otherSize) {
          f.map(0); // not worth parallelizing, execute directly
        } else {
          H2O.submitTask(new LocalMR(f, H2O.ARGS.nthreads)).join();
        }
      }
    }

    // Non-blocking race-safe update of the shared per-node groups hashtable
    private void reduce(IcedHashSet<G> r) {
      for (G rg : r) {
        G lg;
        if ((lg = _gss.addIfAbsent(rg)) != null) {
          for (int i = 0; i < _aggs.length; i++)
            _aggs[i].atomic_op(lg._dss, lg._ns, i, rg._dss[i], rg._ns[i]); // Need to atomically merge groups here
        }
      }
    }

    @Override
    IcedHashSet<G> getGroups() {
      return _gss;
    }
  }

  private static class MergeGroupsFun extends MrFun<MergeGroupsFun> {
    private final AGG[] _aggs;
    private final transient IcedHashSet<G> _gss;
    private final transient G[] _other;
    private final int _size;

    MergeGroupsFun(AGG[] aggs, IcedHashSet<G> gss, G[] other, int size) {
      _aggs = aggs;
      _gss = gss;
      _other = other;
      _size = size;
    }

    @Override
    protected void map(final int subGroupId) {
      for (int g = subGroupId * _size; g < (subGroupId + 1) * _size && g < _other.length; g++) {
        G rg = _other[g];
        G lg;
        if ((lg = _gss.addIfAbsent(rg)) != null) {
          for (int i = 0; i < _aggs.length; i++)
            _aggs[i].atomic_op(lg._dss, lg._ns, i, rg._dss[i], rg._ns[i]); // Need to atomically merge groups here
        }
      }
    }
  }

  // --------------------------------------------------------------------------
  // "Safe" alternative of GBTaskAggsPerNode - instead of maintaining
  // a node-global map of aggregates, it creates aggregates per chunk
  // and uses reduce to reduce results of map into a single aggregated.
  // Consumes more memory but doesn't suffer from bug PUBDEV-6319.
  public static class GBTaskAggsPerMap extends GBTask<GBTaskAggsPerMap> {
    IcedHashSet<G> _gss; // each map will have its own IcedHashMap

    GBTaskAggsPerMap(int[] gbCols, AGG[] aggs, boolean hasMedian) {
      super(gbCols, aggs, hasMedian);
    }

    @Override
    public void map(Chunk[] cs) {
      // Groups found in this Chunk
      _gss = new IcedHashSet<>();
      G gWork = new G(_gbCols.length, _aggs, _hasMedian); // Working Group
      G gOld;                   // Existing Group to be filled in
      for (int row = 0; row < cs[0]._len; row++) {
        // Find the Group being worked on
        gWork.fill(row, cs, _gbCols);            // Fill the worker Group for the hashtable lookup
        if (_gss.addIfAbsent(gWork) == null) { // Insert if not absent (note: no race, no need for atomic)
          gOld = gWork;                          // Inserted 'gWork' into table
          gWork = new G(_gbCols.length, _aggs, _hasMedian);   // need entirely new G
        } else gOld = _gss.get(gWork);            // Else get existing group

        for (int i = 0; i < _aggs.length; i++) // Accumulate aggregate reductions
          _aggs[i].op(gOld._dss, gOld._ns, i, cs[_aggs[i]._col].atd(row));
      }
    }

    // combine IcedHashMap from all threads here.
    @Override
    public void reduce(GBTaskAggsPerMap t) {
      for (G rg : t._gss) {
        if (_gss.addIfAbsent(rg) != null) {
          G lg = _gss.get(rg);
          for (int i = 0; i < _aggs.length; i++)
            _aggs[i].atomic_op(lg._dss, lg._ns, i, rg._dss[i], rg._ns[i]); // Need to atomically merge groups here
        }
      }
    }

    @Override
    IcedHashSet<G> getGroups() {
      return _gss;
    }
  }

  public static class MedianResult extends Iced {
    int[] _medianCols;
    double[] _medians;
    boolean[] _isMedian;
    int[] _newChunkCols;
    public NAHandling[] _na;
    
    public MedianResult(int len) {
      _medianCols = new int[len];
      _medians = new double[len];
      _isMedian = new boolean[len];
      _newChunkCols = new int[len];
      _na = new NAHandling[len];
    }
  }
  // Groups!  Contains a Group Key - an array of doubles (often just 1 entry
  // long) that defines the Group.  Also contains an array of doubles for the
  // aggregate results, one per aggregate.
  public static class G extends Iced<G> {
    public final double[] _gs;  // Group Key: Array is final; contents change with the "fill"
    int _hash;           // Hash is not final; changes with the "fill"

    public final double _dss[][];      // Aggregates: usually sum or sum*2
    public final long _ns[];         // row counts per aggregate, varies by NA handling and column
/*    int[] _medianCols;    // record which columns in reference to data frame
    double[] _medians;
    boolean[] _isMedian;
    int[] _newChunkCols;  // record which columns in newChunk to store group
    public NAHandling[] _na;*/
    public MedianResult medianR = null;

    public G(int ncols, AGG[] aggs) {
      this(ncols, aggs, false);
    }

    public G(int ncols, AGG[] aggs, boolean hasMedian) {
      _gs = new double[ncols];
      int len = aggs == null ? 0 : aggs.length;
      _dss = new double[len][];
      _ns = new long[len];

      if (hasMedian) {
        medianR = new MedianResult(len);
      }

      for (int i = 0; i < len; i++) {
        _dss[i] = aggs[i].initVal();
        if (hasMedian && (aggs[i]._fcn.toString().equals("median"))) { // for median function only
          medianR._medianCols[i] = aggs[i]._col;    // which column in the data set to aggregate on
          medianR._isMedian[i] = true;
          medianR._na[i] = aggs[i]._na;
        }
      }
    }

    public G fill(int row, Chunk chks[]) {
      for (int c = 0; c < chks.length; c++) // For all selection cols
        _gs[c] = chks[c].atd(row); // Load into working array
      _hash = hash();
      return this;
    }

    public G fill(int row, Chunk chks[], int cols[]) {
      for (int c = 0; c < cols.length; c++) // For all selection cols
        _gs[c] = chks[cols[c]].atd(row); // Load into working array
      _hash = hash();
      return this;
    }

    protected int hash() {
      long h = 0;                 // hash is sum of field bits
      for (double d : _gs) h += Double.doubleToRawLongBits(d);
      // Doubles are lousy hashes; mix up the bits some
      h ^= (h >>> 20) ^ (h >>> 12);
      h ^= (h >>> 7) ^ (h >>> 4);
      return (int) ((h ^ (h >> 32)) & 0x7FFFFFFF);
    }

    @Override
    public boolean equals(Object o) {
      return o instanceof G && Arrays.equals(_gs, ((G) o)._gs);
    }

    @Override
    public int hashCode() {
      return _hash;
    }

    @Override
    public String toString() {
      return Arrays.toString(_gs);
    }
  }

  // --------------------------------------------------------------------------
  // For each groupG and each aggregate function (median only), we separate and
  // extract the column per groupG per aggregate function into a NewChunk column
  // here.
  private static class BuildGroup extends MRTask<BuildGroup> {
    final int[] _gbCols;
    private final AGG[] _aggs;   // Aggregate descriptions
    private final int _medianCols;
    IcedHashSet<G> _gss;
    private G[] _grps;


    BuildGroup(int[] gbCols, AGG[] aggs, IcedHashSet<G> gss, G[] grps, int medianCols) {
      _gbCols = gbCols;
      _aggs = aggs;
      _gss = gss;
      _grps = grps;
      _medianCols = medianCols;
    }

    @Override
    public void map(Chunk[] cs, NewChunk[] ncs) {
      G gWork = new G(_gbCols.length, _aggs, _medianCols > 0); // Working Group
      G gOld;

      for (int row = 0; row < cs[0]._len; row++) {  // for each
        gWork.fill(row, cs, _gbCols);
<<<<<<< HEAD
        gOld = _gss.get(gWork);
        for (int i = 0; i < gOld._isMedian.length; i++) { // Accumulate aggregate reductions
          if (gOld._isMedian[i]) {  // median action required on column and group
            double d1 = cs[gOld._medianCols[i]].atd(row);
            if (!Double.isNaN(d1) || gOld._na[i] != NAHandling.RM)
              ncs[gOld._newChunkCols[i]].addNum(d1);  // build up dataset for each group
=======
        gOld = _gss.getk(gWork);
        for (int i = 0; i < gOld.medianR._isMedian.length; i++) { // Accumulate aggregate reductions
          if (gOld.medianR._isMedian[i]) {  // median action required on column and group
            double d1 = cs[gOld.medianR._medianCols[i]].atd(row);
            if (!Double.isNaN(d1) || gOld.medianR._na[i] != NAHandling.RM)
              ncs[gOld.medianR._newChunkCols[i]].addNum(d1);  // build up dataset for each group
>>>>>>> f7b4f205
          }
        }
      }
    }

    // For the data column collected for each G and each aggregate function, make a frame out of the data
    // newChunk column.  Sort the column and return median as the middle value of mean of two middle values.
    Vec[] close() {
      Futures fs = new Futures();

      int cCount = 0;
      Vec[] tempVgrps = new Vec[_medianCols];
      for (G oneG : _grps) {
        for (int index = 0; index < oneG.medianR._isMedian.length; index++) {
          if (oneG.medianR._isMedian[index]) {  // median action is needed
            // make a frame out of the NewChunk vector
            tempVgrps[cCount++] = _appendables[oneG.medianR._newChunkCols[index]].close(_appendables[oneG.medianR._newChunkCols[index]].compute_rowLayout(), fs);
          }
        }
      }
      fs.blockForPending();
      return tempVgrps;
    }

    public void calcMedian(Vec[] tempVgrps) {
      int cCount = 0;
      for (G oneG : _grps) {
        for (int index = 0; index < oneG.medianR._isMedian.length; index++) {
          if (oneG.medianR._isMedian[index]) {
            Vec[] vgrps = new Vec[1];
            vgrps[0] = tempVgrps[cCount++];
            long totalRows = vgrps[0].length();
            double medianVal;

            if (totalRows == 0) {
              medianVal = Double.NaN;  // return NAN for empty frames.  Should not have happened!
            } else {
              Frame myFrame = new Frame(Key.<Frame>make(), vgrps, true);
              long midRow = totalRows / 2;
              Frame tempFrame = Merge.sort(myFrame, new int[]{0});
              medianVal = totalRows % 2 == 0 ? 0.5 * (tempFrame.vec(0).at(midRow - 1) +
                      tempFrame.vec(0).at(midRow)) : tempFrame.vec(0).at(midRow);
              tempFrame.delete();
              myFrame.delete();
            }
            oneG.medianR._medians[index] = medianVal;
          }
        }
      }
    }
  }
}<|MERGE_RESOLUTION|>--- conflicted
+++ resolved
@@ -818,21 +818,12 @@
 
       for (int row = 0; row < cs[0]._len; row++) {  // for each
         gWork.fill(row, cs, _gbCols);
-<<<<<<< HEAD
         gOld = _gss.get(gWork);
-        for (int i = 0; i < gOld._isMedian.length; i++) { // Accumulate aggregate reductions
-          if (gOld._isMedian[i]) {  // median action required on column and group
-            double d1 = cs[gOld._medianCols[i]].atd(row);
-            if (!Double.isNaN(d1) || gOld._na[i] != NAHandling.RM)
-              ncs[gOld._newChunkCols[i]].addNum(d1);  // build up dataset for each group
-=======
-        gOld = _gss.getk(gWork);
         for (int i = 0; i < gOld.medianR._isMedian.length; i++) { // Accumulate aggregate reductions
           if (gOld.medianR._isMedian[i]) {  // median action required on column and group
             double d1 = cs[gOld.medianR._medianCols[i]].atd(row);
             if (!Double.isNaN(d1) || gOld.medianR._na[i] != NAHandling.RM)
               ncs[gOld.medianR._newChunkCols[i]].addNum(d1);  // build up dataset for each group
->>>>>>> f7b4f205
           }
         }
       }
