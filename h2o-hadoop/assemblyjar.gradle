--- conflicted
+++ resolved
@@ -7,19 +7,9 @@
 targetCompatibility = 1.7
 
 dependencies {
-<<<<<<< HEAD
   compile('org.apache.hadoop:hadoop-client:' + hadoopMavenArtifactVersion)
-=======
-  if (project.hasProperty('notYarn')) {
-    compile('org.apache.hadoop:hadoop-core:' + hadoopMavenArtifactVersion)
-  }
-  else {
-    compile('org.apache.hadoop:hadoop-client:' + hadoopMavenArtifactVersion)
-  }
-  compile project(':h2o-hadoop:h2o-' + hadoopVersion)
   // Libraries need for Google Cloud Storage strongly require this Guava version
   compile('com.google.guava:guava:20.0') {force = true}
->>>>>>> c3b8983f
   compile project(":h2o-hadoop:h2o-mapreduce-generic")
   compile project(':h2o-app')
   compile project(":h2o-web")
