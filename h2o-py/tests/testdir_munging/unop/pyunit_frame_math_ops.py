import sys
sys.path.insert(1,"../../../")
import h2o
from tests import pyunit_utils



import numpy as np
import random
import math
import scipy.special

def frame_math_ops():



    sin_cos_tan_atan_sinh_cosh_tanh_asinh_data = [[random.uniform(-10,10) for r in range(10)] for c in range(10)]
    asin_acos_atanh_data = [[random.uniform(-1,1) for r in range(10)] for c in range(10)]
    acosh_data = [[random.uniform(1,10) for r in range(10)] for c in range(10)]
    abs_data = [[random.uniform(-100000,0) for r in range(10)] for c in range(10)]
    signif_data = [[0.0000123456, 1], [2, 3]]

<<<<<<< HEAD
    h2o_data1 = h2o.H2OFrame.fromPython(sin_cos_tan_atan_sinh_cosh_tanh_asinh_data)
    h2o_data2 = h2o.H2OFrame.fromPython(asin_acos_atanh_data)
    h2o_data3 = h2o.H2OFrame.fromPython(acosh_data)
    h2o_data4 = h2o.H2OFrame.fromPython(abs_data)
    h2o_data5 = h2o.H2OFrame.fromPython(signif_data)
=======
    h2o_data1 = h2o.H2OFrame(python_obj=zip(*sin_cos_tan_atan_sinh_cosh_tanh_asinh_data))
    h2o_data2 = h2o.H2OFrame(python_obj=asin_acos_atanh_data)
    h2o_data3 = h2o.H2OFrame(python_obj=acosh_data)
    h2o_data4 = h2o.H2OFrame(python_obj=abs_data)
    h2o_data5 = h2o.H2OFrame(python_obj=signif_data)
>>>>>>> 7e9457a9

    np_data1 = np.array(sin_cos_tan_atan_sinh_cosh_tanh_asinh_data)
    np_data2 = np.array(asin_acos_atanh_data)
    np_data3 = np.array(acosh_data)
    np_data4 = np.array(abs_data)

    for d in range(1,6):
        h2o_signif = h2o_data5.signif(digits=d)
        h2o_round = h2o_data5.round(digits=d+4)
        s = h2o_signif[0,0]
        r = h2o_round[0,0]
        assert s == r, "Expected these to be equal, but signif: {0}, round: {1}".format(s, r)
    h2o_transposed = h2o_data1[0:5].transpose()
    r, c = h2o_transposed.dim
    assert r == 5 and c == 10, "Expected 5 rows and 10 columns, but got {0} rows and {1} columns".format(r,c)
    pyunit_utils.np_comparison_check(h2o_transposed, np.transpose(np_data1[:,0:5]), 10)
    pyunit_utils.np_comparison_check(h2o_data1.cos(), np.cos(np_data1), 10)
    pyunit_utils.np_comparison_check(h2o_data1.sin(), np.sin(np_data1), 10)
    pyunit_utils.np_comparison_check(h2o_data1.tan(), np.tan(np_data1), 10)



if __name__ == "__main__":
    pyunit_utils.standalone_test(frame_math_ops)
else:
    frame_math_ops()<|MERGE_RESOLUTION|>--- conflicted
+++ resolved
@@ -20,19 +20,11 @@
     abs_data = [[random.uniform(-100000,0) for r in range(10)] for c in range(10)]
     signif_data = [[0.0000123456, 1], [2, 3]]
 
-<<<<<<< HEAD
-    h2o_data1 = h2o.H2OFrame.fromPython(sin_cos_tan_atan_sinh_cosh_tanh_asinh_data)
-    h2o_data2 = h2o.H2OFrame.fromPython(asin_acos_atanh_data)
-    h2o_data3 = h2o.H2OFrame.fromPython(acosh_data)
-    h2o_data4 = h2o.H2OFrame.fromPython(abs_data)
-    h2o_data5 = h2o.H2OFrame.fromPython(signif_data)
-=======
     h2o_data1 = h2o.H2OFrame(python_obj=zip(*sin_cos_tan_atan_sinh_cosh_tanh_asinh_data))
     h2o_data2 = h2o.H2OFrame(python_obj=asin_acos_atanh_data)
     h2o_data3 = h2o.H2OFrame(python_obj=acosh_data)
     h2o_data4 = h2o.H2OFrame(python_obj=abs_data)
     h2o_data5 = h2o.H2OFrame(python_obj=signif_data)
->>>>>>> 7e9457a9
 
     np_data1 = np.array(sin_cos_tan_atan_sinh_cosh_tanh_asinh_data)
     np_data2 = np.array(asin_acos_atanh_data)
