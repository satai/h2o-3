#'
#' Naive Bayes Model in H2O
#'
#' Compute naive Bayes probabilities on an H2O dataset.
#'
#' The naive Bayes classifier assumes independence between predictor variables conditional
#' on the response, and a Gaussian distribution of numeric predictors with mean and standard
#' deviation computed from the training dataset. When building a naive Bayes classifier,
#' every row in the training dataset that contains at least one NA will be skipped completely.
#' If the test dataset has missing values, then those predictors are omitted in the probability
#' calculation during prediction.
#'
#' @param x A vector containing the names or indices of the predictor variables to use in building the model.
#' @param y The name or index of the response variable. If the data does not contain a header, this is the
#'        column index number starting at 0, and increasing from left to right.
#' @param training_frame An \code{\linkS4class{H2OFrame}} object containing the variables in the model.
#' @param model_id (Optional) The unique id assigned to the resulting model. If
#'        none is given, an id will automatically be generated.
#' @param laplace A positive number controlling Laplace smoothing. The default zero disables smoothing.
#' @param threshold The minimum standard deviation to use for observations without enough data. Must be
#'        at least 1e-10.
#' @param eps A threshold cutoff to deal with numeric instability, must be positive.
<<<<<<< HEAD
=======
#' @param compute_metrics A logical value indicating whether model metrics should be computed. Set to
#'        FALSE to reduce the runtime of the algorithm.
>>>>>>> db321188
#' @return Returns an object of class \linkS4class{H2OModel}.
#' @examples
#' localH2O <- h2o.init()
#' votesPath <- system.file("extdata", "housevotes.csv", package="h2o")
#' votes.hex <- h2o.uploadFile(localH2O, path = votesPath, header = TRUE)
#' h2o.naiveBayes(x = 2:17, y = 1, training_frame = votes.hex, laplace = 3)
#' @export
h2o.naiveBayes <- function(x, y, training_frame,
                           model_id,
                           laplace = 0,
                           threshold = 0.001,
                           eps = 0,
                           compute_metrics = TRUE)
{
  # Training_frame may be a key or an H2OFrame object
  if (!inherits(training_frame, "H2OFrame"))
    tryCatch(training_frame <- h2o.getFrame(training_frame),
             error = function(err) {
               stop("argument \"training_frame\" must be a valid H2OFrame or key")
             })

  .naivebayes.map <- c("x" = "ignored_columns", "y" = "response_column",
                       "threshold" = "min_sdev", "eps" = "eps_sdev")

  # Gather user input
  parms <- list()
  args <- .verify_dataxy(training_frame, x, y)
  parms$ignored_columns <- args$x_ignore
  parms$response_column <- args$y
  if(!missing(model_id))
    parms$model_id <- model_id
  if(!missing(laplace))
    parms$laplace <- laplace
  # TODO: These params have different names than h2o, don't think this should be the case
  if(!missing(threshold))
    parms$min_sdev <- threshold
  if(!missing(eps))
    parms$eps_sdev <- eps
  if(!missing(compute_metrics))
    parms$compute_metrics <- compute_metrics

  # In R package, cutoff and threshold for probability and standard deviation are the same
  parms$min_prob <- threshold
  parms$eps_prob <- eps

  # Error check and build model
  .h2o.createModel(training_frame@conn, 'naivebayes', parms)
}<|MERGE_RESOLUTION|>--- conflicted
+++ resolved
@@ -20,12 +20,15 @@
 #' @param threshold The minimum standard deviation to use for observations without enough data. Must be
 #'        at least 1e-10.
 #' @param eps A threshold cutoff to deal with numeric instability, must be positive.
-<<<<<<< HEAD
-=======
 #' @param compute_metrics A logical value indicating whether model metrics should be computed. Set to
 #'        FALSE to reduce the runtime of the algorithm.
->>>>>>> db321188
-#' @return Returns an object of class \linkS4class{H2OModel}.
+#' @details The naive Bayes classifier assumes independence between predictor variables conditional
+#'        on the response, and a Gaussian distribution of numeric predictors with mean and standard
+#'        deviation computed from the training dataset. When building a naive Bayes classifier,
+#'        every row in the training dataset that contains at least one NA will be skipped completely.
+#'        If the test dataset has missing values, then those predictors are omitted in the probability
+#'        calculation during prediction.
+#' @return Returns an object of class \linkS4class{H2ONaiveBayesModel}.
 #' @examples
 #' localH2O <- h2o.init()
 #' votesPath <- system.file("extdata", "housevotes.csv", package="h2o")
